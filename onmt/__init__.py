""" Main entry point of the ONMT library """
<<<<<<< HEAD
from onmt.trainer import Trainer
import sys
import onmt.utils.optimizers
onmt.utils.optimizers.Optim = onmt.utils.optimizers.Optimizer
sys.modules["onmt.Optim"] = onmt.utils.optimizers

__all__ = ["Trainer"]
=======
from __future__ import division, print_function

import onmt.inputters
import onmt.encoders
import onmt.decoders
import onmt.models
import onmt.utils
import onmt.modules
from onmt.trainer import Trainer

# For Flake
__all__ = [onmt.inputters, onmt.encoders, onmt.decoders, onmt.models,
           onmt.utils, onmt.modules, "Trainer"]

__version__ = "0.4.0"
>>>>>>> 7ebf1125
<|MERGE_RESOLUTION|>--- conflicted
+++ resolved
@@ -1,13 +1,4 @@
 """ Main entry point of the ONMT library """
-<<<<<<< HEAD
-from onmt.trainer import Trainer
-import sys
-import onmt.utils.optimizers
-onmt.utils.optimizers.Optim = onmt.utils.optimizers.Optimizer
-sys.modules["onmt.Optim"] = onmt.utils.optimizers
-
-__all__ = ["Trainer"]
-=======
 from __future__ import division, print_function
 
 import onmt.inputters
@@ -17,10 +8,13 @@
 import onmt.utils
 import onmt.modules
 from onmt.trainer import Trainer
+import sys
+import onmt.utils.optimizers
+onmt.utils.optimizers.Optim = onmt.utils.optimizers.Optimizer
+sys.modules["onmt.Optim"] = onmt.utils.optimizers
 
 # For Flake
 __all__ = [onmt.inputters, onmt.encoders, onmt.decoders, onmt.models,
            onmt.utils, onmt.modules, "Trainer"]
 
-__version__ = "0.4.0"
->>>>>>> 7ebf1125
+__version__ = "0.4.0"