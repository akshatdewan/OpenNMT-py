--- conflicted
+++ resolved
@@ -1,14 +1,9 @@
 """ Optimizers class """
-from __future__ import print_function
-
 import torch
 import torch.optim as optim
 from torch.nn.utils import clip_grad_norm_
-<<<<<<< HEAD
 
 from onmt.utils import use_gpu
-=======
->>>>>>> 226d6c19
 
 
 def build_optim(model, opt, checkpoint):
@@ -125,17 +120,18 @@
       decay_method (str, option): custom decay options
       warmup_steps (int, option): parameter for `noam` decay
       model_size (int, option): parameter for `noam` decay
+    
+    We use the default parameters for Adam that are suggested by
+    the original paper https://arxiv.org/pdf/1412.6980.pdf
+    These values are also used by other established implementations,
+    e.g. https://www.tensorflow.org/api_docs/python/tf/train/AdamOptimizer
+    https://keras.io/optimizers/
+    Recently there are slightly different values used in the paper
+    "Attention is all you need"
+    https://arxiv.org/pdf/1706.03762.pdf, particularly the value beta2=0.98
+    was used there however, beta2=0.999 is still arguably the more
+    established value, so we use that here as well
     """
-    # We use the default parameters for Adam that are suggested by
-    # the original paper https://arxiv.org/pdf/1412.6980.pdf
-    # These values are also used by other established implementations,
-    # e.g. https://www.tensorflow.org/api_docs/python/tf/train/AdamOptimizer
-    # https://keras.io/optimizers/
-    # Recently there are slightly different values used in the paper
-    # "Attention is all you need"
-    # https://arxiv.org/pdf/1706.03762.pdf, particularly the value beta2=0.98
-    # was used there however, beta2=0.999 is still arguably the more
-    # established value, so we use that here as well
 
     def __init__(self, method, learning_rate, max_grad_norm,
                  lr_decay=1, start_decay_at=None,
