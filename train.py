#!/usr/bin/env python

from __future__ import division

import argparse
import glob
import os
import sys
import random
<<<<<<< HEAD
=======
import re
from itertools import chain
>>>>>>> 6215e73e

import torch
import torch.nn as nn
from torch import cuda

import onmt
import onmt.io
import onmt.Models
import onmt.ModelConstructor
import onmt.modules
from onmt.Utils import use_gpu
import opts

parser = argparse.ArgumentParser(
    description='train.py',
    formatter_class=argparse.ArgumentDefaultsHelpFormatter)

# opts.py
opts.add_md_help_argument(parser)
opts.model_opts(parser)
opts.train_opts(parser)

opt = parser.parse_args()
if opt.word_vec_size != -1:
    opt.src_word_vec_size = opt.word_vec_size
    opt.tgt_word_vec_size = opt.word_vec_size

if opt.layers != -1:
    opt.enc_layers = opt.layers
    opt.dec_layers = opt.layers

opt.brnn = (opt.encoder_type == "brnn")
if opt.seed > 0:
    random.seed(opt.seed)
    torch.manual_seed(opt.seed)

if opt.rnn_type == "SRU" and not opt.gpuid:
    raise AssertionError("Using SRU requires -gpuid set.")

if torch.cuda.is_available() and not opt.gpuid:
    print("WARNING: You have a CUDA device, should run with -gpuid 0")

if opt.gpuid:
    cuda.set_device(opt.gpuid[0])
    if opt.seed > 0:
        torch.cuda.manual_seed(opt.seed)

if len(opt.gpuid) > 1:
    sys.stderr.write("Sorry, multigpu isn't supported yet, coming soon!\n")
    sys.exit(1)

# Set up the Crayon logging server.
if opt.exp_host != "":
    from pycrayon import CrayonClient

    cc = CrayonClient(hostname=opt.exp_host)

    experiments = cc.get_experiment_names()
    print(experiments)
    if opt.exp in experiments:
        cc.remove_experiment(opt.exp)
    experiment = cc.create_experiment(opt.exp)


def report_func(epoch, batch, num_batches,
                start_time, lr, report_stats):
    """
    This is the user-defined batch-level traing progress
    report function.

    Args:
        epoch(int): current epoch count.
        batch(int): current batch count.
        num_batches(int): total number of batches.
        start_time(float): last report time.
        lr(float): current learning rate.
        report_stats(Statistics): old Statistics instance.
    Returns:
        report_stats(Statistics): updated Statistics instance.
    """
    if batch % opt.report_every == -1 % opt.report_every:
        report_stats.output(epoch, batch + 1, num_batches, start_time)
        if opt.exp_host:
            report_stats.log("progress", experiment, lr)
        report_stats = onmt.Statistics()

    return report_stats


class DatasetLazyIter(object):
    """ An Ordered Dataset Iterator, supporting multiple datasets,
        and lazy loading.

    Args:
        datsets (list): a list of datasets, which are lazily loaded.
        fields (dict): fields dict for the datasets.
        batch_size (int): batch size.
        batch_size_fn: custom batch process function.
        device: the GPU device.
        is_train (bool): train or valid?
    """

    def __init__(self, datasets, fields, batch_size, batch_size_fn,
                 device, is_train):
        self.datasets = datasets
        self.fields = fields
        self.batch_size = batch_size
        self.batch_size_fn = batch_size_fn
        self.device = device
        self.is_train = is_train

        self.cur_iter = self._next_dataset_iterator(datasets)
        # We have at least one dataset.
        assert self.cur_iter is not None

    def __iter__(self):
        dataset_iter = (d for d in self.datasets)
        while self.cur_iter is not None:
            for batch in self.cur_iter:
                yield batch
            self.cur_iter = self._next_dataset_iterator(dataset_iter)

    def __len__(self):
        # We return the len of cur_dataset, otherwise we need to load
        # all datasets to determine the real len, which loses the benefit
        # of lazy loading.
        assert self.cur_iter is not None
        return len(self.cur_iter)

    def get_cur_dataset(self):
        return self.cur_dataset

    def _next_dataset_iterator(self, dataset_iter):
        try:
            self.cur_dataset = next(dataset_iter)
        except StopIteration:
            return None

        # We clear `fields` when saving, restore when loading.
        self.cur_dataset.fields = self.fields

        # Sort batch by decreasing lengths of sentence required by pytorch.
        # sort=False means "Use dataset's sortkey instead of iterator's".
        return onmt.io.OrderedIterator(
            dataset=self.cur_dataset, batch_size=self.batch_size,
            batch_size_fn=self.batch_size_fn,
            device=self.device, train=self.is_train,
            sort=False, sort_within_batch=True,
            repeat=False)


def make_dataset_iter(datasets, fields, opt, is_train=True):
    """
    This returns user-defined train/validate data iterator for the trainer
    to iterate over during each train epoch. We implement simple
    ordered iterator strategy here, but more sophisticated strategy
    like curriculum learning is ok too.
    """
    batch_size = opt.batch_size if is_train else opt.valid_batch_size
    batch_size_fn = None
    if is_train and opt.batch_type == "tokens":
        def batch_size_fn(new, count, sofar):
            return sofar + max(len(new.tgt), len(new.src)) + 1

    device = opt.gpuid[0] if opt.gpuid else -1

    return DatasetLazyIter(datasets, fields, batch_size, batch_size_fn,
                           device, is_train)


def make_loss_compute(model, tgt_vocab, opt):
    """
    This returns user-defined LossCompute object, which is used to
    compute loss in train/validate process. You can implement your
    own *LossCompute class, by subclassing LossComputeBase.
    """
    if opt.copy_attn:
        compute = onmt.modules.CopyGeneratorLossCompute(
            model.generator, tgt_vocab, opt.copy_attn_force)
    else:
        compute = onmt.Loss.NMTLossCompute(
            model.generator, tgt_vocab,
            label_smoothing=opt.label_smoothing)

    if use_gpu(opt):
        compute.cuda()

    return compute


def train_model(model, fields, optim, data_type, model_opt):
    train_loss = make_loss_compute(model, fields["tgt"].vocab, opt)
    valid_loss = make_loss_compute(model, fields["tgt"].vocab, opt)

    trunc_size = opt.truncated_decoder  # Badly named...
    shard_size = opt.max_generator_batches
    norm_method = opt.normalization
    grad_accum_count = opt.accum_count

    trainer = onmt.Trainer(model, train_loss, valid_loss, optim,
                           trunc_size, shard_size, data_type,
                           norm_method, grad_accum_count)

    print('\nStart training...')
    print(' * number of epochs: %d, starting from Epoch %d' %
          (opt.epochs + 1 - opt.start_epoch, opt.start_epoch))
    print(' * batch size: %d' % opt.batch_size)

    for epoch in range(opt.start_epoch, opt.epochs + 1):
        print('')

        # 1. Train for one epoch on the training set.
        train_iter = make_dataset_iter(lazily_load_dataset("train"),
                                       fields, opt)
        train_stats = trainer.train(train_iter, epoch, report_func)
        print('Train perplexity: %g' % train_stats.ppl())
        print('Train accuracy: %g' % train_stats.accuracy())

        # 2. Validate on the validation set.
        valid_iter = make_dataset_iter(lazily_load_dataset("valid"),
                                       fields, opt,
                                       is_train=False)
        valid_stats = trainer.validate(valid_iter)
        print('Validation perplexity: %g' % valid_stats.ppl())
        print('Validation accuracy: %g' % valid_stats.accuracy())

        # 3. Log to remote server.
        if opt.exp_host:
            train_stats.log("train", experiment, optim.lr)
            valid_stats.log("valid", experiment, optim.lr)

        # 4. Update the learning rate
        trainer.epoch_step(valid_stats.ppl(), epoch)

        # 5. Drop a checkpoint if needed.
        if epoch >= opt.start_checkpoint_at:
            trainer.drop_checkpoint(model_opt, epoch, fields, valid_stats)


def check_save_model_path():
    save_model_path = os.path.abspath(opt.save_model)
    model_dirname = os.path.dirname(save_model_path)
    if not os.path.exists(model_dirname):
        os.makedirs(model_dirname)


def tally_parameters(model):
    n_params = sum([p.nelement() for p in model.parameters()])
    print('* number of parameters: %d' % n_params)
    enc = 0
    dec = 0
    for name, param in model.named_parameters():
        if 'encoder' in name:
            enc += param.nelement()
        elif 'decoder' or 'generator' in name:
            dec += param.nelement()
    print('encoder: ', enc)
    print('decoder: ', dec)


def lazily_load_dataset(corpus_type):
    """
    Dataset generator. Don't do extra stuff here, like printing,
    because they will be postponed to the first loading time.

    Args:
        corpus_type: 'train' or 'valid'
    Returns:
        A list of dataset, the dataset(s) are lazily loaded.
    """
    assert corpus_type in ["train", "valid"]

    def lazy_dataset_loader(pt_file, corpus_type):
        dataset = torch.load(pt_file)
        print('Loading %s dataset from %s, number of examples: %d' %
              (corpus_type, pt_file, len(dataset)))
        return dataset

    # Sort the glob output by file name (by increasing indexes).
    pts = sorted(glob.glob(opt.data + '.' + corpus_type + '.[0-9]*.pt'),
                 key=lambda x: int(re.match('.*?([0-9]+).*?', x).group(1)))
    if pts:
        for pt in pts:
            yield lazy_dataset_loader(pt, corpus_type)
    else:
        # Only one onmt.io.*Dataset, simple!
        pt = opt.data + '.' + corpus_type + '.pt'
        yield lazy_dataset_loader(pt, corpus_type)


def load_fields(dataset, data_type, checkpoint):
    if checkpoint is not None:
        print('Loading vocab from checkpoint at %s.' % opt.train_from)
        fields = onmt.io.load_fields_from_vocab(
            checkpoint['vocab'], data_type)
    else:
        fields = onmt.io.load_fields_from_vocab(
            torch.load(opt.data + '.vocab.pt'), data_type)
    fields = dict([(k, f) for (k, f) in fields.items()
                   if k in dataset.examples[0].__dict__])

    if data_type == 'text':
        print(' * vocabulary size. source = %d; target = %d' %
              (len(fields['src'].vocab), len(fields['tgt'].vocab)))
    else:
        print(' * vocabulary size. target = %d' %
              (len(fields['tgt'].vocab)))

    return fields


def collect_report_features(fields):
    src_features = onmt.io.collect_features(fields, side='src')
    tgt_features = onmt.io.collect_features(fields, side='tgt')

    for j, feat in enumerate(src_features):
        print(' * src feature %d size = %d' % (j, len(fields[feat].vocab)))
    for j, feat in enumerate(tgt_features):
        print(' * tgt feature %d size = %d' % (j, len(fields[feat].vocab)))


def build_model(model_opt, opt, fields, checkpoint):
    print('Building model...')
    model = onmt.ModelConstructor.make_base_model(model_opt, fields,
                                                  use_gpu(opt), checkpoint)
    if len(opt.gpuid) > 1:
        print('Multi gpu training: ', opt.gpuid)
        model = nn.DataParallel(model, device_ids=opt.gpuid, dim=1)
    print(model)

    return model


def build_optim(model, checkpoint):
    if opt.train_from:
        print('Loading optimizer from checkpoint.')
        optim = checkpoint['optim']
        optim.optimizer.load_state_dict(
            checkpoint['optim'].optimizer.state_dict())
    else:
        print('Making optimizer for training.')
        optim = onmt.Optim(
            opt.optim, opt.learning_rate, opt.max_grad_norm,
            lr_decay=opt.learning_rate_decay,
            start_decay_at=opt.start_decay_at,
            beta1=opt.adam_beta1,
            beta2=opt.adam_beta2,
            adagrad_accum=opt.adagrad_accumulator_init,
            decay_method=opt.decay_method,
            warmup_steps=opt.warmup_steps,
            model_size=opt.rnn_size)

    optim.set_parameters(model.parameters())

    return optim


def main():
<<<<<<< HEAD
=======
    # Lazily load a list of train/validate dataset.
    print("Lazily loading train/validate datasets from '%s'" % opt.data)
    train_datasets = lazily_load_dataset("train")
    print(' * maximum batch size: %d' % opt.batch_size)

    # Peek the fisrt dataset to determine the data_type.
    # (This will load the first dataset.)
    first_dataset = next(train_datasets)
    train_datasets = chain([first_dataset], train_datasets)
    data_type = first_dataset.data_type
>>>>>>> 6215e73e

    # Load checkpoint if we resume from a previous training.
    if opt.train_from:
        print('Loading checkpoint from %s' % opt.train_from)
        checkpoint = torch.load(opt.train_from,
                                map_location=lambda storage, loc: storage)
        model_opt = checkpoint['opt']
        # I don't like reassigning attributes of opt: it's not clear.
        opt.start_epoch = checkpoint['epoch'] + 1
    else:
        checkpoint = None
        model_opt = opt

    # Peek the fisrt dataset to determine the data_type.
    # (All datasets have the same data_type).
    first_dataset = next(lazily_load_dataset("train"))
    data_type = first_dataset.data_type

    # Load fields generated from preprocess phase.
    fields = load_fields(first_dataset, data_type, checkpoint)

    # Report src/tgt features.
    collect_report_features(fields)

    # Build model.
    model = build_model(model_opt, opt, fields, checkpoint)
    tally_parameters(model)
    check_save_model_path()

    # Build optimizer.
    optim = build_optim(model, checkpoint)

    # Do training.
    train_model(model, fields, optim, data_type, model_opt)


if __name__ == "__main__":
    main()<|MERGE_RESOLUTION|>--- conflicted
+++ resolved
@@ -7,11 +7,8 @@
 import os
 import sys
 import random
-<<<<<<< HEAD
-=======
 import re
 from itertools import chain
->>>>>>> 6215e73e
 
 import torch
 import torch.nn as nn
@@ -370,8 +367,6 @@
 
 
 def main():
-<<<<<<< HEAD
-=======
     # Lazily load a list of train/validate dataset.
     print("Lazily loading train/validate datasets from '%s'" % opt.data)
     train_datasets = lazily_load_dataset("train")
@@ -382,7 +377,6 @@
     first_dataset = next(train_datasets)
     train_datasets = chain([first_dataset], train_datasets)
     data_type = first_dataset.data_type
->>>>>>> 6215e73e
 
     # Load checkpoint if we resume from a previous training.
     if opt.train_from:
